--- conflicted
+++ resolved
@@ -1,13 +1,7 @@
 import json
 import os
-<<<<<<< HEAD
-from dataclasses import dataclass
 from pathlib import Path
 from typing import Any, Optional, Tuple, Union
-=======
-from pathlib import Path
-from typing import Any, Optional, Union, List, Tuple
->>>>>>> fd895488
 
 
 class EnvRegistry:
@@ -223,13 +217,8 @@
         search: str,
         replace: str,
         *,
-<<<<<<< HEAD
-        reset_first_line="top",
-    ) -> ReplacementInfo:
-=======
         reset_first_line: str = "top",
     ) -> "ReplacementInfo":
->>>>>>> fd895488
         """Search and replace in the window.
 
         Args:
@@ -261,11 +250,7 @@
             n_replacements=1,
         )
 
-<<<<<<< HEAD
-    def replace(self, search: str, replace: str, *, reset_first_line="top") -> ReplacementInfo:
-=======
     def replace(self, search: str, replace: str, *, reset_first_line: str = "top") -> "ReplacementInfo":
->>>>>>> fd895488
         indices = list(_find_all(self.text, search))
         if not indices:
             if self._exit_on_exception:
@@ -289,11 +274,7 @@
     def print_window(self, *, line_numbers: bool = True, status_line: bool = True, pre_post_line: bool = True):
         print(self.get_window_text(line_numbers=line_numbers, status_line=status_line, pre_post_line=pre_post_line))
 
-<<<<<<< HEAD
-    def goto(self, line: int, mode="top"):
-=======
     def goto(self, line: int, mode: str = "top"):
->>>>>>> fd895488
         if mode == "top":
             self.first_line = line - self.window * self.offset_multiplier
         else:
@@ -309,13 +290,7 @@
         self.text = self._original_text
         self.first_line = self._original_first_line
 
-<<<<<<< HEAD
-    def insert(
-        self, text: str, line: Optional[int] = None, *, reset_first_line="top"
-    ) -> InsertInfo:
-=======
     def insert(self, text: str, line: Optional[int] = None, *, reset_first_line: str = "top") -> "InsertInfo":
->>>>>>> fd895488
         if line is None:
             if self.text.endswith("\n"):
                 line = self.n_lines
